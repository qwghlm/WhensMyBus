--- conflicted
+++ resolved
@@ -905,30 +905,6 @@
                             tweet = FakeTweet(message)
                         self._test_correct_successes(tweet, line, expected_origin, to_fragment and destination_to_avoid)
 
-<<<<<<< HEAD
-=======
-    @unittest.skipIf('--live-data' in sys.argv, "Expected responses to messages not replicable with live data")
-    def test_nonstandard_messages(self):
-        """
-        Test for non-standard messages
-        """
-        nonstandard_messages = (
-            ("Central Line from White City to Redbridge",     ("Hainault via Newbury Pk", "Woodford via Hainault"), ("Epping",)),
-            ("Northern Line from Camden Town to Kennington",  ("via Bank", "via CX"),                               ("High Barnet",)),
-            ("Circle Line from Edgware Road to Moorgate",     ("Eastbound Train",),                                 ("Hammersmith",)),
-            ('DLR from Lewisham to Poplar',                   ('Sorry! There are no DLR trains',),                  ("Lewisham [0-9]{4}",)),
-        )
-        for (request, mandatory_items, forbidden_items) in nonstandard_messages:
-            message = self.at_reply + request
-            tweet = FakeTweet(message)
-            results = self.bot.process_tweet(tweet)
-            for result in results:
-                for mandatory_item in mandatory_items:
-                    self.assertRegexpMatches(result, mandatory_item)
-                for forbidden_item in forbidden_items:
-                    self.assertNotRegexpMatches(result, forbidden_item)
-
->>>>>>> bde93f16
 
 class WhensMyDLRTestCase(WhensMyTubeTestCase):
     """
